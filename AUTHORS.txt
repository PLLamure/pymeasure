Colin Jermain
Graham Rowlands
Minh-Hai Nguyen
Guen Prawiro-Atmodjo
Tim van Boxtel
Davide Spirito
Marcos Guimaraes
Ghislain Antony Vaillant
Ben Feinstein
Neal Reynolds
Christoph Buchner
Julian Dlugosch
Sylvain Karlen
Joseph Mittelstaedt
Troy Fox
Vikram Sekar
Casper Schippers
Sumatran Tiger
Michael Schneider
Dennis Feng
Stefano Pirotta
Moritz Jung
Richard Schlitz
Manuel Zahn
Mikhaël Myara
John McMaster
<<<<<<< HEAD
Jonathan Larochelle
Dominic Caron
=======
Dominik Kriegner
>>>>>>> 205db1f5
<|MERGE_RESOLUTION|>--- conflicted
+++ resolved
@@ -24,9 +24,4 @@
 Manuel Zahn
 Mikhaël Myara
 John McMaster
-<<<<<<< HEAD
-Jonathan Larochelle
-Dominic Caron
-=======
-Dominik Kriegner
->>>>>>> 205db1f5
+Dominik Kriegner